/* *
 * FLIRTLib - Fast Laser Interesting Region Transform Library
 * Copyright (C) 2009-2010 Gian Diego Tipaldi and Kai O. Arras
 *
 * This file is part of FLIRTLib.
 *
 * FLIRTLib is free software: you can redistribute it and/or modify
 * it under the terms of the GNU Lesser General Public License as published by
 * the Free Software Foundation, either version 3 of the License, or
 * (at your option) any later version.
<<<<<<< HEAD
 * 
=======
 *
>>>>>>> 3d847190
 * FLIRTLib is distributed in the hope that it will be useful,
 * but WITHOUT ANY WARRANTY; without even the implied warranty of
 * MERCHANTABILITY or FITNESS FOR A PARTICULAR PURPOSE.  See the
 * GNU Lesser General Public License for more details.
 *
 * You should have received a copy of the GNU Lesser General Public License
 * along with FLIRTLib.  If not, see <http://www.gnu.org/licenses/>.
 */

#ifndef INTERESTPOINT_H_
#define INTERESTPOINT_H_

#include <geometry/point.h>
#include <feature/Descriptor.h>
#include <vector>

#include <boost/serialization/base_object.hpp>
#include <boost/serialization/utility.hpp>
#include <boost/serialization/vector.hpp>
#include <boost/serialization/access.hpp>
#include <boost/serialization/nvp.hpp>

/**
 * Representation of an interesting point.
 * The class represents an interesting point. It defines the interface for obtaining the position of the interest point
 * and its descriptor. 
 *
 * @author Gian Diego Tipaldi
 */

class InterestPoint {
    public:
	/** 
	 * Constructor. It creates the interest point providing the position, scale and descriptor.
	 *
	 * @param position The position of the interest point as a point in \f$ \mathcal{SO}(2) \f$.
	 * @param scale The scale at which the interest point was detected.
	 * @param descriptor The descriptor of the interest point. The descriptor will be internally cloned.
	 */
	InterestPoint(const OrientedPoint2D& position = OrientedPoint2D(0.,0.,0.), double scale = 1., const Descriptor* descriptor = 0);
	
	/** Copy Constructor. */
	InterestPoint(const InterestPoint& point);
	
	/** Assignament operator. */
	InterestPoint& operator=(const InterestPoint& _point);
	
	/** Destructor. */
	virtual ~InterestPoint();
    
	/** Gets the position and orientation of the interest point. */
	inline const OrientedPoint2D& getPosition() const 
	    {return m_position;}

	/** Gets the scale at which the interest point was detected. */
	inline double getScale() const
	    {return m_scale;}
	
	/** Gets the index of the scale at which the interest point is detected. It is used for plotting purposes. */
	inline double getScaleLevel() const
	    {return m_scaleLevel;}
	
	/** Gets the descriptor of the interest point. */
	inline const Descriptor* getDescriptor() const
	    {return m_descriptor;}

	/** Get the descriptor of the interest point (non const version). */
	inline Descriptor* getDescriptor() 
	    {return m_descriptor;}
	
	/** Gets the points in the support region of the interest point. See the paper for more details. */
	inline const std::vector<Point2D>& getSupport() const
	    {return m_supportPoints;}
	    
	/** Sets the position and orientation of the interest point */
	inline void setPosition(const OrientedPoint2D& _position)
	    {m_position = _position;}
	
	/** Sets the scale at which the interest point was detected. */
	inline void setScale(double _scale)
	    {m_scale = _scale;}
	
	/** Sets the index of the scale at which the interest point is detected. It is used for plotting purposes. */
	inline void setScaleLevel(unsigned int _scale)
	    {m_scaleLevel = _scale;}
	
	/** Sets the descriptor of the interest point. The descriptor will be internally cloned. */
	inline void setDescriptor(const Descriptor* _descriptor)
	    {if(m_descriptor) delete m_descriptor; if(_descriptor) m_descriptor = _descriptor->clone(); else m_descriptor = NULL;} 
	
	/** Sets the points in the support region of the interest point. See the paper for more details. */
	inline void setSupport(const std::vector<Point2D>& points)
	    {m_supportPoints = points;}
	    
    protected:
		friend class boost::serialization::access;

		/** Serializes the class using boost::serialization. */ 
		template<class Archive>
		void serialize(Archive & ar, const unsigned int version);

	OrientedPoint2D m_position; /**< The position of the interest point as a point in \f$ \mathcal{SO}(2) \f$. */
	std::vector<Point2D> m_supportPoints; /**< The points in the support region of the interest point. See the paper for more details. */
	double m_scale; /**< The scale at which the interest point was detected. */
	unsigned int m_scaleLevel; /**< The index of the scale at which the interest point is detected. It is used for plotting purposes. */
	Descriptor* m_descriptor; /**< The descriptor of the interest point. */
};

<<<<<<< HEAD
#endif
=======
template<class Archive>
void InterestPoint::serialize(Archive& ar, const unsigned int version)
{
    ar & BOOST_SERIALIZATION_NVP(m_position);
    ar & BOOST_SERIALIZATION_NVP(m_supportPoints);
    ar & BOOST_SERIALIZATION_NVP(m_scale);
    ar & BOOST_SERIALIZATION_NVP(m_scaleLevel);
    ar & BOOST_SERIALIZATION_NVP(m_descriptor);
}
>>>>>>> 3d847190

#endif<|MERGE_RESOLUTION|>--- conflicted
+++ resolved
@@ -8,11 +8,7 @@
  * it under the terms of the GNU Lesser General Public License as published by
  * the Free Software Foundation, either version 3 of the License, or
  * (at your option) any later version.
-<<<<<<< HEAD
  * 
-=======
- *
->>>>>>> 3d847190
  * FLIRTLib is distributed in the hope that it will be useful,
  * but WITHOUT ANY WARRANTY; without even the implied warranty of
  * MERCHANTABILITY or FITNESS FOR A PARTICULAR PURPOSE.  See the
@@ -78,7 +74,7 @@
 	/** Gets the descriptor of the interest point. */
 	inline const Descriptor* getDescriptor() const
 	    {return m_descriptor;}
-
+	
 	/** Get the descriptor of the interest point (non const version). */
 	inline Descriptor* getDescriptor() 
 	    {return m_descriptor;}
@@ -121,9 +117,6 @@
 	Descriptor* m_descriptor; /**< The descriptor of the interest point. */
 };
 
-<<<<<<< HEAD
-#endif
-=======
 template<class Archive>
 void InterestPoint::serialize(Archive& ar, const unsigned int version)
 {
@@ -133,6 +126,5 @@
     ar & BOOST_SERIALIZATION_NVP(m_scaleLevel);
     ar & BOOST_SERIALIZATION_NVP(m_descriptor);
 }
->>>>>>> 3d847190
 
 #endif
--- conflicted
+++ resolved
@@ -26,8 +26,6 @@
     return new ShapeContext(*this);
 }
 	
-<<<<<<< HEAD
-=======
 void ShapeContext::getFlatDescription(std::vector<double>& description) const {
 	description.clear();
 	for(unsigned int i = 0; i < m_histogram.size(); i++){
@@ -37,7 +35,6 @@
 	}
 }
 
->>>>>>> 3d847190
 double ShapeContext::distance(const Descriptor* descriptor) const {
     const ShapeContext *shapeContext = dynamic_cast<const ShapeContext *>(descriptor);
     if(!m_distanceFunction || !shapeContext){

--- conflicted
+++ resolved
@@ -31,8 +31,6 @@
 ) 
 
 ADD_LIBRARY(feature SHARED ${feature_SRCS})
-<<<<<<< HEAD
-=======
 TARGET_LINK_LIBRARIES(feature boost_serialization-mt)
 
 install(TARGETS feature
@@ -40,5 +38,4 @@
     LIBRARY DESTINATION lib/flirtlib
     ARCHIVE DESTINATION lib/flirtlib)
 
-install(FILES ${feature_HDRS} DESTINATION include/flirtlib/feature)
->>>>>>> 3d847190
+install(FILES ${feature_HDRS} DESTINATION include/flirtlib/feature)
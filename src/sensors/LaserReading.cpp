//
//
// FLIRTLib - Fast Laser Interesting Region Transform Library
// Copyright (C) 2009-2010 Gian Diego Tipaldi and Kai O. Arras
//
// This file is part of FLIRTLib.
//
// FLIRTLib is free software: you can redistribute it and/or modify
// it under the terms of the GNU Lesser General Public License as published by
// the Free Software Foundation, either version 3 of the License, or
// (at your option) any later version.
//
// FLIRTLib is distributed in the hope that it will be useful,
// but WITHOUT ANY WARRANTY; without even the implied warranty of
// MERCHANTABILITY or FITNESS FOR A PARTICULAR PURPOSE.  See the
// GNU Lesser General Public License for more details.
//
// You should have received a copy of the GNU Lesser General Public License
// along with FLIRTLib.  If not, see <http://www.gnu.org/licenses/>.
//

#include "LaserReading.h"


using namespace std;

LaserReading::LaserReading(const vector<double>& _phi, const vector<double>& _rho, double _time, const string& _name, const string& _robot):
    AbstractReading(_time, _name, _robot),
    m_maxRange(80),
    m_phi(_phi),
    m_rho(_rho)
{
    m_remission.reserve(m_rho.size());
    m_laserPose.x = 0;
    m_laserPose.y = 0;
    m_laserPose.theta = 0;
    m_robotPose.x = 0;
    m_robotPose.y = 0;
    m_robotPose.theta = 0;
    computeLocalCartesian();
    m_worldCartesian = m_cartesian;
}

LaserReading::~LaserReading(){

}

void LaserReading::setRemission(const vector<double>& _remi){
    if(_remi.size() == m_phi.size())
	m_remission = _remi;
}

void LaserReading::setLaserPose(const OrientedPoint2D& _pose){
    m_laserPose = _pose;
    computeWorldCartesian();
}

void LaserReading::setRobotPose(const OrientedPoint2D& _pose){
    m_robotPose = _pose;
}
<<<<<<< HEAD
=======

>>>>>>> 3d847190
void LaserReading::computeWorldCartesian(){
    m_worldCartesian.resize(m_phi.size());
    m_worldCartesianNoMax.clear();
    for(unsigned int i = 0; i < m_phi.size(); i++){
	if(m_rho[i]<m_maxRange){
	    m_worldCartesian[i].x = cos(m_phi[i] + m_laserPose.theta)*m_rho[i] + m_laserPose.x;
	    m_worldCartesian[i].y = sin(m_phi[i] + m_laserPose.theta)*m_rho[i] + m_laserPose.y;
	    m_worldCartesianNoMax.push_back(m_worldCartesian[i]);
	} else {
	    m_worldCartesian[i].x = cos(m_phi[i] + m_laserPose.theta)*m_maxRange + m_laserPose.x;
	    m_worldCartesian[i].y = sin(m_phi[i] + m_laserPose.theta)*m_maxRange + m_laserPose.y;
/*	    m_worldCartesian[i].x = 0;
	    m_worldCartesian[i].y = 0;*/
	}
    }
}

void LaserReading::computeLocalCartesian(){
    m_cartesian.resize(m_phi.size());
    m_cartesianNoMax.clear();
    for(unsigned int i = 0; i < m_phi.size(); i++){
	if(m_rho[i]<m_maxRange){
	    m_cartesian[i].x = cos(m_phi[i])*m_rho[i];
	    m_cartesian[i].y = sin(m_phi[i])*m_rho[i];
	    m_cartesianNoMax.push_back(m_cartesian[i]);
	} else {
	    m_cartesian[i].x = cos(m_phi[i])*m_maxRange;
	    m_cartesian[i].y = sin(m_phi[i])*m_maxRange;
	}
    }
}

AbstractReading* LaserReading::clone() const{
    return new LaserReading(*this);
}<|MERGE_RESOLUTION|>--- conflicted
+++ resolved
@@ -58,10 +58,7 @@
 void LaserReading::setRobotPose(const OrientedPoint2D& _pose){
     m_robotPose = _pose;
 }
-<<<<<<< HEAD
-=======
 
->>>>>>> 3d847190
 void LaserReading::computeWorldCartesian(){
     m_worldCartesian.resize(m_phi.size());
     m_worldCartesianNoMax.clear();
